--- conflicted
+++ resolved
@@ -1,618 +1,599 @@
-#!/usr/bin/python
-#
-## @file
-#
-# Illumination control master classes.
-#
-# Hazen 02/14
-#
-
-from PyQt4 import QtCore, QtGui
-import sip
-from xml.dom import minidom, Node
-
-import qtWidgets.qtAppIcon as qtAppIcon
-
-import halLib.halModule as halModule
-import illumination.channelWidgets as channelWidgets
-import illumination.shutterControl as shutterControl
-
-# Debugging
-import sc_library.hdebug as hdebug
-
-# UIs.
-import qtdesigner.illumination_ui as illuminationUi
-
-## QIlluminationControlWidget
-#
-# Illumination power control. This handles the part of the power
-# control UI where the channels, buttons and radio buttons are
-# drawn.
-#
-# Since the channel number and the index, at least in theory,
-# do not have to correspond the program checks the requested
-# channel number against the channel number stored for a
-# particular channel. Is this necessary? People should not
-# be editing the xx_illumination_control_settings.xml file 
-# anyway so one could probably count on it not being so 
-# confusing...
-#
-class QIlluminationControlWidget(QtGui.QWidget):
-
-    ## __init__
-    #
-    # @param settings_file_name The name of XML file that describes the illumination channels.
-    # @param parameters A parameters object.
-    # @param parent (Optional) The PyQt parent of this object.
-    #
-    @hdebug.debug
-    def __init__(self, settings_file_name, parameters, parent = None):
-        QtGui.QWidget.__init__(self, parent)
-        self.channel_names = []
-
-        # parse the settings file
-        xml = minidom.parse(settings_file_name)
-        blocks = xml.getElementsByTagName("block")
-        self.settings = []
-        for i in range(blocks.length):
-            setting = channelWidgets.XMLToChannelObject(blocks[i].childNodes)
-            self.channel_names.append(setting.description)
-            self.settings.append(setting)
-        self.number_channels = blocks.length
-
-        # layout the widget
-        self.setWindowTitle("Laser Power Control")
-        self.last_parameters = 0
-        self.channels = []
-        self.newParameters(parameters)
-
-        # go to manual control
-        #for channel in self.channels:
-        #    channel.setFrequency()
-        self.manualControl()
-
-    ## allOff
-    #
-    # Turn off all of the channels. This method is generally replaced with
-    # a setup specific version.
-    #
-    @hdebug.debug
-    def allOff(self):
-        for i in range(self.number_channels):
-            if self.channels[i].amOn():
-                self.onOff(i,0)
-
-    ## autoControl
-    #
-    # Configure all of the channels for filming with a shutter sequence.
-    #
-    # @param channels A python array containing the indices of the active channels.
-    #
-    @hdebug.debug
-    def autoControl(self, channels):
-        for channel in channels:
-            for i in range(self.number_channels):
-                if self.settings[i].channel == channel:
-                    self.channels[i].fskOnOff(1)
-                    self.channels[i].setFilmMode(1)
-
-    ## closeEvent
-    #
-    # FIXME: Is this ever called?
-    #
-    # @param event A PyQt event.
-    #
-    @hdebug.debug
-    def closeEvent(self, event):
-        self.shutDown()
-
-    ## getChannelNames
-    #
-    # @return The names of the channels as list.
-    #
-    @hdebug.debug
-    def getChannelNames(self):
-        return self.channel_names
-
-    ## getNumberChannels
-    #
-    # @return The number of channels.
-    #
-    @hdebug.debug
-    def getNumberChannels(self):
-        return self.number_channels
-
-    ## manualControl
-    #
-    # Configure all the channels for filming without a shutter sequence.
-    # This method is generally replaced with a setup specific version.
-    #
-    @hdebug.debug
-    def manualControl(self):
-        for channel in self.channels:
-            channel.fskOnOff(0)
-            channel.setFilmMode(0)
-
-    ## newParameters
-    #
-    # Update the UI based on a new set of parameters.
-    #
-    # @param parameters A parameters object.
-    #
-    @hdebug.debug
-    def newParameters(self, parameters):
-        # Record the current state of all the old channels.
-        if len(self.channels) > 0:
-            for i, channel in enumerate(self.channels):
-                n = self.settings[i].channel
-                self.last_parameters.on_off_state[n] = channel.amOn()
-                self.last_parameters.default_power[n] = channel.getCurrentDefaultPower()
-                sip.delete(channel)
-                channel = None
-        # Delete old channels, if they exist.
-        self.channels = []
-
-    ## onOff
-    #
-    # Turn a channel on or off.
-    #
-    # @param index The channel number.
-    # @param on True/False.
-    #
-    @hdebug.debug
-    def onOff(self, index, on):
-        self.channels[index].update(on)
-
-    ## powerToVoltage
-    #
-    # Convert a power value (0.0 - 1.0) to a properly scaled voltage.
-    #
-    # @param channel The channel index.
-    # @param power The power value.
-    #
-    # @return The voltage value that corresponds to the power value.
-    #
-    def powerToVoltage(self, channel, power):
-        assert power >= 0.0, "power out of range: " + str(power) + " " + str(channel)
-        assert power <= 1.0, "power out of range: " + str(power) + " " + str(channel)
-        for i in range(self.number_channels):
-            if self.settings[i].channel == channel:
-                return self.settings[i].range * power - self.settings[i].min_voltage
-        print "unknown channel: " + str(channel)
-        return 0.0
-
-    ## remoteIncPower
-    #
-    # Handles non-UI requests to set the power of a channel.
-    #
-    # @param channel The channel index.
-    # @param power_inc The amount to increment the power by.
-    #
-    @hdebug.debug
-    def remoteIncPower(self, channel, power_inc):
-        for i in range(self.number_channels):
-            if self.settings[i].channel == channel:
-                self.channels[i].incDisplayedAmplitude(power_inc)
-
-    ## remoteSetPower
-    #
-    # Handles non-UI requests to set the power of a channel.
-    #
-    # @param channel The channel index.
-    # @param power The power value (0.0 - 1.0).
-    #
-    @hdebug.debug
-    def remoteSetPower(self, channel, power):
-        for i in range(self.number_channels):
-            if self.settings[i].channel == channel:
-                self.channels[i].setDisplayedAmplitude(power)
-
-    ## reset
-    #
-    # FIXME: This appears to set all the channels that are already on to on..
-    #
-    @hdebug.debug
-    def reset(self):
-        for i in range(self.number_channels):
-            if self.channels[i].amOn():
-                self.onOff(i,1)
-
-    ## saveHeader
-    #
-    # This adds the header line to the .power file that is recorded during filming.
-    #
-    # @param fp The .power file's file-pointer.
-    #
-    def saveHeader(self, fp):
-        str = "frame"
-        for i in range(self.number_channels):
-            str = str + " {0:d}".format(self.settings[i].channel)
-        fp.write(str + "\n")
-
-    ## savePowers
-    #
-    # This saves the current power in the .power file when a new frame is received.
-    #
-    # @param fp The .power file's file-pointer.
-    # @param frame A frame object.
-    #
-    def savePowers(self, fp, frame):
-        str = "{0:d}".format(frame)
-        for channel in self.channels:
-            str = str + " {0:.4f}".format(channel.getDisplayedAmplitude())
-        fp.write(str + "\n")
-
-    ## shutDown
-    #
-    # Turn all the channels off. This method is usually replaced
-    # with a setup specific version.
-    #
-    @hdebug.debug
-    def shutDown(self):
-        self.allOff()
-
-    ## turnOnOff
-    #
-    # Turns on/off all requested channels.
-    #
-    # @param channels A python array of channel indices.
-    # @param on True/False.
-    #
-    @hdebug.debug
-    def turnOnOff(self, channels, on):
-        for channel in channels:
-            for i in range(self.number_channels):
-                if self.settings[i].channel == channel:
-                    self.onOff(i, on)
-
-
-## IlluminationControl
-#
-# Illumination power control dialog box. This is handles the dialog
-# box that contains the above illumination control widget as well
-# as the shutter control.
-#
-class IlluminationControl(QtGui.QDialog, halModule.HalModule):
-    channelNames = QtCore.pyqtSignal(object)
-    tcpComplete = QtCore.pyqtSignal(object)
-
-    ## __init__
-    #
-    # @param parameters A parameters object.
-    # @param parent (Optional) The PyQt parent of this dialog box.
-    #
-    @hdebug.debug
-    def __init__(self, parameters, parent = None):
-        QtGui.QDialog.__init__(self, parent)
-        halModule.HalModule.__init__(self)
-
-        if parent:
-            self.have_parent = True
-        else:
-            self.have_parent = False
-
-        self.fp = False
-        self.running_shutters = False
-
-        # UI setup
-        self.ui = illuminationUi.Ui_Dialog()
-        self.ui.setupUi(self)
-        self.setWindowTitle(parameters.setup_name + " Illumination Control")
-        self.setWindowIcon(qtAppIcon.QAppIcon())
-
-        # connect signals
-        if self.have_parent:
-            self.ui.okButton.setText("Close")
-            self.ui.okButton.clicked.connect(self.handleOk)
-        else:
-            self.ui.okButton.setText("Quit")
-            self.ui.okButton.clicked.connect(self.handleQuit)
-
-        # set modeless
-        self.setModal(False)
-
-    ## autoControl.
-    #
-    # Calls QIlluminationControl's autoControl method.
-    #
-    # @param channels_used A Python array of channel indices.
-    #
-    @hdebug.debug
-    def autoControl(self, channels_used):
-        self.power_control.autoControl(channels_used)
-
-    ## cleanup
-    #
-    @hdebug.debug
-    def cleanup(self):
-        self.power_control.shutDown()
-        self.shutter_control.cleanup()
-        self.shutter_control.shutDown()
-
-    ## closeEvent
-    #
-    # Close the dialog if it has no parent, otherwise just hide it.
-    #
-    # @param event A PyQt event.
-    #
-    @hdebug.debug
-    def closeEvent(self, event):
-        if self.have_parent:
-            event.ignore()
-            self.hide()
-
-    ## connectSignals
-    #
-    # @param signals An array of signals that we might be interested in connecting to.
-    #
-    @hdebug.debug
-    def connectSignals(self, signals):
-        for signal in signals:
-            if (signal[1] == "setPower"):
-                signal[2].connect(self.remoteSetPower)
-            elif (signal[1] == "incPower"):
-                signal[2].connect(self.remoteIncPower)
-            elif (signal[1] == "commMessage"):
-                signal[2].connect(self.handleCommMessage)
-
-    ## getNumberChannels
-    #
-    # Calls QIlluminationControl's getNumberChannels method.
-    #
-    # @return The number of active channels.
-    #
-    @hdebug.debug
-    def getNumberChannels(self):
-        return self.power_control.getNumberChannels()
-
-    ## getSignals
-    #
-    # @return The signals this module provides.
-    #
-    @hdebug.debug
-    def getSignals(self):
-        return [[self.hal_type, "channelNames", self.channelNames],
-                [self.hal_type, "newColors", self.shutter_control.newColors],
-                [self.hal_type, "newCycleLength", self.shutter_control.newCycleLength],
-                [self.hal_type, "tcpComplete", self.tcpComplete]]
-
-    ## handleCommMessage
-    #
-    # Handles all the message from tcpControl.
-    #
-    # @param message A tcpControl.TCPMessage object.
-    #
-    @hdebug.debug
-    def handleCommMessage(self, message):
-<<<<<<< HEAD
-        if message.getType() == "Set Power":
-            if message.isTest():
-                pass
-            else:
-                self.remoteSetPower(message.getData("channel"),
-                                    message.getData("power"))
-            message.markAsComplete()
-            self.tcpMessage.emit(message)
-        elif message.getType() == "Increment Power":
-            if message.isTest():
-                pass
-            else:
-                self.remoteIncPower(message.getData("channel"),
-                                    message.getData("increment"))
-            message.markAsComplete()
-            self.tcpMessage.emit(message)       
-=======
-        message.markAsComplete()
-        if (message.getType() == "Set Power"):
-            if not message.isTest():
-                self.remoteSetPower(message.getData("channel"),
-                                    message.getData("power"))
-            self.tcpMessage.emit(message)
-        elif (message.getType() == "Increment Power"):
-            if not message.isTest():
-                self.remoteIncPower(message.getData("channel"),
-                                    message.getData("increment"))
-            self.tcpMessage.emit(message)
->>>>>>> 2ccd1869
-
-    ## handleOk
-    #
-    # Hide the dialog box.
-    #
-    # @param bool Dummy parameter.
-    #
-    @hdebug.debug
-    def handleOk(self, bool):
-        self.hide()
-
-    ## handleQuit
-    #
-    # Close the dialog box.
-    #
-    # @param bool Dummy parameter.
-    #
-    @hdebug.debug
-    def handleQuit(self, bool):
-        self.close()
-
-    ## manualControl
-    #
-    # Calls QIlluminationControl's manualControl method.
-    #
-    @hdebug.debug
-    def manualControl(self):
-        self.power_control.manualControl()
-
-    ## moduleInit
-    #
-    @hdebug.debug
-    def moduleInit(self):
-        self.channelNames.emit(self.power_control.getChannelNames())
-
-    ## newFrame
-    #
-    # Handles new frames. If there is a open file and the frame
-    # is a master frame then this calls QIlluminationControl's
-    # savePowers method.
-    #
-    # @param frame A camera.Frame object
-    # @param filming True/False if we are currently filming.
-    #
-    def newFrame(self, frame, filming):
-        if self.fp and frame.master:
-            self.power_control.savePowers(self.fp, frame.number)
-
-    ## newParameters
-    #
-    # Calls QIlluminationControl's newParameters method, then updates
-    # the size of the dialog as appropriate to fit all of the controls.
-    #
-    # Note that the camera updates the kinetic_
-    #
-    # @param parameters A parameters object.
-    #
-    @hdebug.debug
-    def newParameters(self, parameters):
-        self.power_control.newParameters(parameters)
-        self.shutter_control.newParameters(parameters)
-        self.updateSize()
-
-    ## newShutters
-    #
-    # @param shutters_filename The name of a shutters XML file.
-    #
-    @hdebug.debug
-    def newShutters(self, shutters_filename):
-        self.shutter_control.parseXML(shutters_filename)
-
-    ## remoteIncPower
-    #
-    # Calls QIlluminationControl's remoteIncPower method.
-    #
-    # @param channel The channel index.
-    # @param power_inc The amount increment the power by.
-    #
-    @hdebug.debug
-    def remoteIncPower(self, channel, power_inc):
-        self.power_control.remoteIncPower(channel, power_inc)
-
-    ## remoteSetPower
-    #
-    # Calls QIlluminationControl's remoteSetPower method.
-    #
-    # @param channel The channel index.
-    # @param power The desired power (0.0 - 1.0).
-    #
-    @hdebug.debug
-    def remoteSetPower(self, channel, power):
-        self.power_control.remoteSetPower(channel, power)
-
-    ## reset
-    #
-    # Calls QIlluminationControl's reset method.
-    #
-    @hdebug.debug
-    def reset(self):
-        self.power_control.reset()
-
-    ## startFilm
-    #
-    # @param film_name The name of the film without any extensions, or False if the film is not being saved.
-    # @param run_shutters True/False the shutters should be run or not.
-    #
-    @hdebug.debug
-    def startFilm(self, film_name, run_shutters):
-
-        # Recording the power.
-        if film_name:
-            self.fp = open(film_name + ".power", "w")
-            self.power_control.saveHeader(self.fp)
-
-        # Running the shutters.
-        if run_shutters:
-            self.running_shutters = True
-            channels_used = self.shutter_control.getChannelsUsed()
-            self.shutter_control.prepare()
-            self.autoControl(channels_used)
-            self.turnOnOff(channels_used, 1)
-            self.shutter_control.setup()
-            self.shutter_control.startFilm()
-
-    ## stopFilm
-    #
-    # Called at the end of filming.
-    #
-    # @param film_writer The film writer object.
-    #
-    @hdebug.debug
-    def stopFilm(self, film_writer):
-        if self.fp:
-            self.fp.close()
-            self.fp = False
-
-        if self.running_shutters:
-            self.shutter_control.stopFilm()
-
-            # aotf cleanup
-            channels_used = self.shutter_control.getChannelsUsed()
-            self.turnOnOff(channels_used, 0)
-            self.manualControl()
-            self.reset()
-
-            self.running_shutters = False
-
-    ## turnOnOff
-    #
-    # If on is true, turn off all the channels (at the start of filming).
-    # If on is false, turn off only the channels  used (at the end of filming).
-    # 
-    # @param channels A python array of channel indices.
-    # @param on True/False.
-    #
-    @hdebug.debug
-    def turnOnOff(self, channels, on):
-        if on:
-            self.power_control.allOff()
-        self.power_control.turnOnOff(channels, on)
-
-    ## updateSize
-    #
-    # Resize the dialog based on the size of the power control section
-    # (i.e. the sliders, buttons, etc.).
-    #
-    @hdebug.debug
-    def updateSize(self):
-        pc_width = self.power_control.width()
-        pc_height = self.power_control.height()
-        self.ui.laserBox.setGeometry(10, 0, pc_width + 9, pc_height + 19)
-        self.power_control.setGeometry(4, 15, pc_width, pc_height)
-
-        lb_width = self.ui.laserBox.width()
-        lb_height = self.ui.laserBox.height()
-        self.ui.okButton.setGeometry(lb_width - 65, lb_height + 4, 75, 24)
-        self.setFixedSize(lb_width + 18, lb_height + 36)
-        
-
-#
-# The MIT License
-#
-# Copyright (c) 2014 Zhuang Lab, Harvard University
-#
-# Permission is hereby granted, free of charge, to any person obtaining a copy
-# of this software and associated documentation files (the "Software"), to deal
-# in the Software without restriction, including without limitation the rights
-# to use, copy, modify, merge, publish, distribute, sublicense, and/or sell
-# copies of the Software, and to permit persons to whom the Software is
-# furnished to do so, subject to the following conditions:
-#
-# The above copyright notice and this permission notice shall be included in
-# all copies or substantial portions of the Software.
-#
-# THE SOFTWARE IS PROVIDED "AS IS", WITHOUT WARRANTY OF ANY KIND, EXPRESS OR
-# IMPLIED, INCLUDING BUT NOT LIMITED TO THE WARRANTIES OF MERCHANTABILITY,
-# FITNESS FOR A PARTICULAR PURPOSE AND NONINFRINGEMENT. IN NO EVENT SHALL THE
-# AUTHORS OR COPYRIGHT HOLDERS BE LIABLE FOR ANY CLAIM, DAMAGES OR OTHER
-# LIABILITY, WHETHER IN AN ACTION OF CONTRACT, TORT OR OTHERWISE, ARISING FROM,
-# OUT OF OR IN CONNECTION WITH THE SOFTWARE OR THE USE OR OTHER DEALINGS IN
-# THE SOFTWARE.
-#
+#!/usr/bin/python
+#
+## @file
+#
+# Illumination control master classes.
+#
+# Hazen 02/14
+#
+
+from PyQt4 import QtCore, QtGui
+import sip
+from xml.dom import minidom, Node
+
+import qtWidgets.qtAppIcon as qtAppIcon
+
+import halLib.halModule as halModule
+import illumination.channelWidgets as channelWidgets
+import illumination.shutterControl as shutterControl
+
+# Debugging
+import sc_library.hdebug as hdebug
+
+# UIs.
+import qtdesigner.illumination_ui as illuminationUi
+
+## QIlluminationControlWidget
+#
+# Illumination power control. This handles the part of the power
+# control UI where the channels, buttons and radio buttons are
+# drawn.
+#
+# Since the channel number and the index, at least in theory,
+# do not have to correspond the program checks the requested
+# channel number against the channel number stored for a
+# particular channel. Is this necessary? People should not
+# be editing the xx_illumination_control_settings.xml file 
+# anyway so one could probably count on it not being so 
+# confusing...
+#
+class QIlluminationControlWidget(QtGui.QWidget):
+
+    ## __init__
+    #
+    # @param settings_file_name The name of XML file that describes the illumination channels.
+    # @param parameters A parameters object.
+    # @param parent (Optional) The PyQt parent of this object.
+    #
+    @hdebug.debug
+    def __init__(self, settings_file_name, parameters, parent = None):
+        QtGui.QWidget.__init__(self, parent)
+        self.channel_names = []
+
+        # parse the settings file
+        xml = minidom.parse(settings_file_name)
+        blocks = xml.getElementsByTagName("block")
+        self.settings = []
+        for i in range(blocks.length):
+            setting = channelWidgets.XMLToChannelObject(blocks[i].childNodes)
+            self.channel_names.append(setting.description)
+            self.settings.append(setting)
+        self.number_channels = blocks.length
+
+        # layout the widget
+        self.setWindowTitle("Laser Power Control")
+        self.last_parameters = 0
+        self.channels = []
+        self.newParameters(parameters)
+
+        # go to manual control
+        #for channel in self.channels:
+        #    channel.setFrequency()
+        self.manualControl()
+
+    ## allOff
+    #
+    # Turn off all of the channels. This method is generally replaced with
+    # a setup specific version.
+    #
+    @hdebug.debug
+    def allOff(self):
+        for i in range(self.number_channels):
+            if self.channels[i].amOn():
+                self.onOff(i,0)
+
+    ## autoControl
+    #
+    # Configure all of the channels for filming with a shutter sequence.
+    #
+    # @param channels A python array containing the indices of the active channels.
+    #
+    @hdebug.debug
+    def autoControl(self, channels):
+        for channel in channels:
+            for i in range(self.number_channels):
+                if self.settings[i].channel == channel:
+                    self.channels[i].fskOnOff(1)
+                    self.channels[i].setFilmMode(1)
+
+    ## closeEvent
+    #
+    # FIXME: Is this ever called?
+    #
+    # @param event A PyQt event.
+    #
+    @hdebug.debug
+    def closeEvent(self, event):
+        self.shutDown()
+
+    ## getChannelNames
+    #
+    # @return The names of the channels as list.
+    #
+    @hdebug.debug
+    def getChannelNames(self):
+        return self.channel_names
+
+    ## getNumberChannels
+    #
+    # @return The number of channels.
+    #
+    @hdebug.debug
+    def getNumberChannels(self):
+        return self.number_channels
+
+    ## manualControl
+    #
+    # Configure all the channels for filming without a shutter sequence.
+    # This method is generally replaced with a setup specific version.
+    #
+    @hdebug.debug
+    def manualControl(self):
+        for channel in self.channels:
+            channel.fskOnOff(0)
+            channel.setFilmMode(0)
+
+    ## newParameters
+    #
+    # Update the UI based on a new set of parameters.
+    #
+    # @param parameters A parameters object.
+    #
+    @hdebug.debug
+    def newParameters(self, parameters):
+        # Record the current state of all the old channels.
+        if len(self.channels) > 0:
+            for i, channel in enumerate(self.channels):
+                n = self.settings[i].channel
+                self.last_parameters.on_off_state[n] = channel.amOn()
+                self.last_parameters.default_power[n] = channel.getCurrentDefaultPower()
+                sip.delete(channel)
+                channel = None
+        # Delete old channels, if they exist.
+        self.channels = []
+
+    ## onOff
+    #
+    # Turn a channel on or off.
+    #
+    # @param index The channel number.
+    # @param on True/False.
+    #
+    @hdebug.debug
+    def onOff(self, index, on):
+        self.channels[index].update(on)
+
+    ## powerToVoltage
+    #
+    # Convert a power value (0.0 - 1.0) to a properly scaled voltage.
+    #
+    # @param channel The channel index.
+    # @param power The power value.
+    #
+    # @return The voltage value that corresponds to the power value.
+    #
+    def powerToVoltage(self, channel, power):
+        assert power >= 0.0, "power out of range: " + str(power) + " " + str(channel)
+        assert power <= 1.0, "power out of range: " + str(power) + " " + str(channel)
+        for i in range(self.number_channels):
+            if self.settings[i].channel == channel:
+                return self.settings[i].range * power - self.settings[i].min_voltage
+        print "unknown channel: " + str(channel)
+        return 0.0
+
+    ## remoteIncPower
+    #
+    # Handles non-UI requests to set the power of a channel.
+    #
+    # @param channel The channel index.
+    # @param power_inc The amount to increment the power by.
+    #
+    @hdebug.debug
+    def remoteIncPower(self, channel, power_inc):
+        for i in range(self.number_channels):
+            if self.settings[i].channel == channel:
+                self.channels[i].incDisplayedAmplitude(power_inc)
+
+    ## remoteSetPower
+    #
+    # Handles non-UI requests to set the power of a channel.
+    #
+    # @param channel The channel index.
+    # @param power The power value (0.0 - 1.0).
+    #
+    @hdebug.debug
+    def remoteSetPower(self, channel, power):
+        for i in range(self.number_channels):
+            if self.settings[i].channel == channel:
+                self.channels[i].setDisplayedAmplitude(power)
+
+    ## reset
+    #
+    # FIXME: This appears to set all the channels that are already on to on..
+    #
+    @hdebug.debug
+    def reset(self):
+        for i in range(self.number_channels):
+            if self.channels[i].amOn():
+                self.onOff(i,1)
+
+    ## saveHeader
+    #
+    # This adds the header line to the .power file that is recorded during filming.
+    #
+    # @param fp The .power file's file-pointer.
+    #
+    def saveHeader(self, fp):
+        str = "frame"
+        for i in range(self.number_channels):
+            str = str + " {0:d}".format(self.settings[i].channel)
+        fp.write(str + "\n")
+
+    ## savePowers
+    #
+    # This saves the current power in the .power file when a new frame is received.
+    #
+    # @param fp The .power file's file-pointer.
+    # @param frame A frame object.
+    #
+    def savePowers(self, fp, frame):
+        str = "{0:d}".format(frame)
+        for channel in self.channels:
+            str = str + " {0:.4f}".format(channel.getDisplayedAmplitude())
+        fp.write(str + "\n")
+
+    ## shutDown
+    #
+    # Turn all the channels off. This method is usually replaced
+    # with a setup specific version.
+    #
+    @hdebug.debug
+    def shutDown(self):
+        self.allOff()
+
+    ## turnOnOff
+    #
+    # Turns on/off all requested channels.
+    #
+    # @param channels A python array of channel indices.
+    # @param on True/False.
+    #
+    @hdebug.debug
+    def turnOnOff(self, channels, on):
+        for channel in channels:
+            for i in range(self.number_channels):
+                if self.settings[i].channel == channel:
+                    self.onOff(i, on)
+
+
+## IlluminationControl
+#
+# Illumination power control dialog box. This is handles the dialog
+# box that contains the above illumination control widget as well
+# as the shutter control.
+#
+class IlluminationControl(QtGui.QDialog, halModule.HalModule):
+    channelNames = QtCore.pyqtSignal(object)
+    tcpComplete = QtCore.pyqtSignal(object)
+
+    ## __init__
+    #
+    # @param parameters A parameters object.
+    # @param parent (Optional) The PyQt parent of this dialog box.
+    #
+    @hdebug.debug
+    def __init__(self, parameters, parent = None):
+        QtGui.QDialog.__init__(self, parent)
+        halModule.HalModule.__init__(self)
+
+        if parent:
+            self.have_parent = True
+        else:
+            self.have_parent = False
+
+        self.fp = False
+        self.running_shutters = False
+
+        # UI setup
+        self.ui = illuminationUi.Ui_Dialog()
+        self.ui.setupUi(self)
+        self.setWindowTitle(parameters.setup_name + " Illumination Control")
+        self.setWindowIcon(qtAppIcon.QAppIcon())
+
+        # connect signals
+        if self.have_parent:
+            self.ui.okButton.setText("Close")
+            self.ui.okButton.clicked.connect(self.handleOk)
+        else:
+            self.ui.okButton.setText("Quit")
+            self.ui.okButton.clicked.connect(self.handleQuit)
+
+        # set modeless
+        self.setModal(False)
+
+    ## autoControl.
+    #
+    # Calls QIlluminationControl's autoControl method.
+    #
+    # @param channels_used A Python array of channel indices.
+    #
+    @hdebug.debug
+    def autoControl(self, channels_used):
+        self.power_control.autoControl(channels_used)
+
+    ## cleanup
+    #
+    @hdebug.debug
+    def cleanup(self):
+        self.power_control.shutDown()
+        self.shutter_control.cleanup()
+        self.shutter_control.shutDown()
+
+    ## closeEvent
+    #
+    # Close the dialog if it has no parent, otherwise just hide it.
+    #
+    # @param event A PyQt event.
+    #
+    @hdebug.debug
+    def closeEvent(self, event):
+        if self.have_parent:
+            event.ignore()
+            self.hide()
+
+    ## connectSignals
+    #
+    # @param signals An array of signals that we might be interested in connecting to.
+    #
+    @hdebug.debug
+    def connectSignals(self, signals):
+        for signal in signals:
+            if (signal[1] == "setPower"):
+                signal[2].connect(self.remoteSetPower)
+            elif (signal[1] == "incPower"):
+                signal[2].connect(self.remoteIncPower)
+            elif (signal[1] == "commMessage"):
+                signal[2].connect(self.handleCommMessage)
+
+    ## getNumberChannels
+    #
+    # Calls QIlluminationControl's getNumberChannels method.
+    #
+    # @return The number of active channels.
+    #
+    @hdebug.debug
+    def getNumberChannels(self):
+        return self.power_control.getNumberChannels()
+
+    ## getSignals
+    #
+    # @return The signals this module provides.
+    #
+    @hdebug.debug
+    def getSignals(self):
+        return [[self.hal_type, "channelNames", self.channelNames],
+                [self.hal_type, "newColors", self.shutter_control.newColors],
+                [self.hal_type, "newCycleLength", self.shutter_control.newCycleLength],
+                [self.hal_type, "tcpComplete", self.tcpComplete]]
+
+    ## handleCommMessage
+    #
+    # Handles all the message from tcpControl.
+    #
+    # @param message A tcpControl.TCPMessage object.
+    #
+    @hdebug.debug
+    def handleCommMessage(self, message):
+        message.markAsComplete()
+        if (message.getType() == "Set Power"):
+            if not message.isTest():
+                self.remoteSetPower(message.getData("channel"),
+                                    message.getData("power"))
+            self.tcpMessage.emit(message)
+        elif (message.getType() == "Increment Power"):
+            if not message.isTest():
+                self.remoteIncPower(message.getData("channel"),
+                                    message.getData("increment"))
+            self.tcpMessage.emit(message)
+
+    ## handleOk
+    #
+    # Hide the dialog box.
+    #
+    # @param bool Dummy parameter.
+    #
+    @hdebug.debug
+    def handleOk(self, bool):
+        self.hide()
+
+    ## handleQuit
+    #
+    # Close the dialog box.
+    #
+    # @param bool Dummy parameter.
+    #
+    @hdebug.debug
+    def handleQuit(self, bool):
+        self.close()
+
+    ## manualControl
+    #
+    # Calls QIlluminationControl's manualControl method.
+    #
+    @hdebug.debug
+    def manualControl(self):
+        self.power_control.manualControl()
+
+    ## moduleInit
+    #
+    @hdebug.debug
+    def moduleInit(self):
+        self.channelNames.emit(self.power_control.getChannelNames())
+
+    ## newFrame
+    #
+    # Handles new frames. If there is a open file and the frame
+    # is a master frame then this calls QIlluminationControl's
+    # savePowers method.
+    #
+    # @param frame A camera.Frame object
+    # @param filming True/False if we are currently filming.
+    #
+    def newFrame(self, frame, filming):
+        if self.fp and frame.master:
+            self.power_control.savePowers(self.fp, frame.number)
+
+    ## newParameters
+    #
+    # Calls QIlluminationControl's newParameters method, then updates
+    # the size of the dialog as appropriate to fit all of the controls.
+    #
+    # Note that the camera updates the kinetic_
+    #
+    # @param parameters A parameters object.
+    #
+    @hdebug.debug
+    def newParameters(self, parameters):
+        self.power_control.newParameters(parameters)
+        self.shutter_control.newParameters(parameters)
+        self.updateSize()
+
+    ## newShutters
+    #
+    # @param shutters_filename The name of a shutters XML file.
+    #
+    @hdebug.debug
+    def newShutters(self, shutters_filename):
+        self.shutter_control.parseXML(shutters_filename)
+
+    ## remoteIncPower
+    #
+    # Calls QIlluminationControl's remoteIncPower method.
+    #
+    # @param channel The channel index.
+    # @param power_inc The amount increment the power by.
+    #
+    @hdebug.debug
+    def remoteIncPower(self, channel, power_inc):
+        self.power_control.remoteIncPower(channel, power_inc)
+
+    ## remoteSetPower
+    #
+    # Calls QIlluminationControl's remoteSetPower method.
+    #
+    # @param channel The channel index.
+    # @param power The desired power (0.0 - 1.0).
+    #
+    @hdebug.debug
+    def remoteSetPower(self, channel, power):
+        self.power_control.remoteSetPower(channel, power)
+
+    ## reset
+    #
+    # Calls QIlluminationControl's reset method.
+    #
+    @hdebug.debug
+    def reset(self):
+        self.power_control.reset()
+
+    ## startFilm
+    #
+    # @param film_name The name of the film without any extensions, or False if the film is not being saved.
+    # @param run_shutters True/False the shutters should be run or not.
+    #
+    @hdebug.debug
+    def startFilm(self, film_name, run_shutters):
+
+        # Recording the power.
+        if film_name:
+            self.fp = open(film_name + ".power", "w")
+            self.power_control.saveHeader(self.fp)
+
+        # Running the shutters.
+        if run_shutters:
+            self.running_shutters = True
+            channels_used = self.shutter_control.getChannelsUsed()
+            self.shutter_control.prepare()
+            self.autoControl(channels_used)
+            self.turnOnOff(channels_used, 1)
+            self.shutter_control.setup()
+            self.shutter_control.startFilm()
+
+    ## stopFilm
+    #
+    # Called at the end of filming.
+    #
+    # @param film_writer The film writer object.
+    #
+    @hdebug.debug
+    def stopFilm(self, film_writer):
+        if self.fp:
+            self.fp.close()
+            self.fp = False
+
+        if self.running_shutters:
+            self.shutter_control.stopFilm()
+
+            # aotf cleanup
+            channels_used = self.shutter_control.getChannelsUsed()
+            self.turnOnOff(channels_used, 0)
+            self.manualControl()
+            self.reset()
+
+            self.running_shutters = False
+
+    ## turnOnOff
+    #
+    # If on is true, turn off all the channels (at the start of filming).
+    # If on is false, turn off only the channels  used (at the end of filming).
+    # 
+    # @param channels A python array of channel indices.
+    # @param on True/False.
+    #
+    @hdebug.debug
+    def turnOnOff(self, channels, on):
+        if on:
+            self.power_control.allOff()
+        self.power_control.turnOnOff(channels, on)
+
+    ## updateSize
+    #
+    # Resize the dialog based on the size of the power control section
+    # (i.e. the sliders, buttons, etc.).
+    #
+    @hdebug.debug
+    def updateSize(self):
+        pc_width = self.power_control.width()
+        pc_height = self.power_control.height()
+        self.ui.laserBox.setGeometry(10, 0, pc_width + 9, pc_height + 19)
+        self.power_control.setGeometry(4, 15, pc_width, pc_height)
+
+        lb_width = self.ui.laserBox.width()
+        lb_height = self.ui.laserBox.height()
+        self.ui.okButton.setGeometry(lb_width - 65, lb_height + 4, 75, 24)
+        self.setFixedSize(lb_width + 18, lb_height + 36)
+        
+
+#
+# The MIT License
+#
+# Copyright (c) 2014 Zhuang Lab, Harvard University
+#
+# Permission is hereby granted, free of charge, to any person obtaining a copy
+# of this software and associated documentation files (the "Software"), to deal
+# in the Software without restriction, including without limitation the rights
+# to use, copy, modify, merge, publish, distribute, sublicense, and/or sell
+# copies of the Software, and to permit persons to whom the Software is
+# furnished to do so, subject to the following conditions:
+#
+# The above copyright notice and this permission notice shall be included in
+# all copies or substantial portions of the Software.
+#
+# THE SOFTWARE IS PROVIDED "AS IS", WITHOUT WARRANTY OF ANY KIND, EXPRESS OR
+# IMPLIED, INCLUDING BUT NOT LIMITED TO THE WARRANTIES OF MERCHANTABILITY,
+# FITNESS FOR A PARTICULAR PURPOSE AND NONINFRINGEMENT. IN NO EVENT SHALL THE
+# AUTHORS OR COPYRIGHT HOLDERS BE LIABLE FOR ANY CLAIM, DAMAGES OR OTHER
+# LIABILITY, WHETHER IN AN ACTION OF CONTRACT, TORT OR OTHERWISE, ARISING FROM,
+# OUT OF OR IN CONNECTION WITH THE SOFTWARE OR THE USE OR OTHER DEALINGS IN
+# THE SOFTWARE.
+#